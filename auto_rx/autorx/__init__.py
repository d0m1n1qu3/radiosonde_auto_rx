#!/usr/bin/env python
#
#   radiosonde_auto_rx
#
#   Copyright (C) 2018  Mark Jessop <vk5qi@rfhead.net>
#   Released under GNU GPL v3 or later
#

<<<<<<< HEAD
__version__ = "20190317-experimental"
=======
__version__ = "20190322-beta"

>>>>>>> 06e54ed1

# Global Variables

# RTLSDR Usage Register - This dictionary holds information about each SDR and its currently running Decoder / Scanner
#   Key = SDR device index / ID
#   'device_idx': {
#       'in_use' (bool) : True if the SDR is currently in-use by a decoder or scanner.
#       'task' (class)  : If this SDR is in use, a reference to the task.
#       'bias' (bool)   : True if the bias-tee should be enabled on this SDR, False otherwise.
#       'ppm' (int)     : The PPM offset for this SDR.
#       'gain' (float)  : The gain setting to use with this SDR. A setting of -1 turns on hardware AGC.    
#   }
#
#
sdr_list = {}

# Currently running task register.
#   Keys will either be 'SCAN' (only one scanner shall be running at a time), or a sonde frequency in MHz.
#   Each element contains:
#       'task' : (class) Reference to the currently running task.
#       'device_idx' (str): The allocated SDR.
#
task_list = {}<|MERGE_RESOLUTION|>--- conflicted
+++ resolved
@@ -6,12 +6,7 @@
 #   Released under GNU GPL v3 or later
 #
 
-<<<<<<< HEAD
-__version__ = "20190317-experimental"
-=======
-__version__ = "20190322-beta"
-
->>>>>>> 06e54ed1
+__version__ = "20190322-experimental"
 
 # Global Variables
 
