--- conflicted
+++ resolved
@@ -11,12 +11,7 @@
 # MINOR - New sonde type support, other fairly big changes that may result in telemetry or config file incompatability issus.
 # PATCH - Small changes, or minor feature additions.
 
-<<<<<<< HEAD
-__version__ = "1.1.3.1-experimental"
-=======
-__version__ = "1.0.3.1"
-
->>>>>>> 90ff649e
+__version__ = "1.1.4-experimental"
 
 
 # Global Variables
