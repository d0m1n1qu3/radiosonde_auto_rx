#!/usr/bin/env python
#
#   radiosonde_auto_rx
#
#   Copyright (C) 2018  Mark Jessop <vk5qi@rfhead.net>
#   Released under GNU GPL v3 or later
#

<<<<<<< HEAD
__version__ = "1.0.1"
=======
# Now using Semantic Versioning (https://semver.org/)  MAJOR.MINOR.PATCH
# MAJOR - Only updated when something huge changes to the project (new decode chain, etc)
# MINOR - New sonde type support, other fairly big changes that may result in telemetry or config file incompatability issus.
# PATCH - Small changes, or minor feature additions.

__version__ = "1.0.2"
>>>>>>> 62d04eb4


# Global Variables

# RTLSDR Usage Register - This dictionary holds information about each SDR and its currently running Decoder / Scanner
#   Key = SDR device index / ID
#   'device_idx': {
#       'in_use' (bool) : True if the SDR is currently in-use by a decoder or scanner.
#       'task' (class)  : If this SDR is in use, a reference to the task.
#       'bias' (bool)   : True if the bias-tee should be enabled on this SDR, False otherwise.
#       'ppm' (int)     : The PPM offset for this SDR.
#       'gain' (float)  : The gain setting to use with this SDR. A setting of -1 turns on hardware AGC.    
#   }
#
#
sdr_list = {}

# Currently running task register.
#   Keys will either be 'SCAN' (only one scanner shall be running at a time), or a sonde frequency in MHz.
#   Each element contains:
#       'task' : (class) Reference to the currently running task.
#       'device_idx' (str): The allocated SDR.
#
task_list = {}<|MERGE_RESOLUTION|>--- conflicted
+++ resolved
@@ -6,16 +6,13 @@
 #   Released under GNU GPL v3 or later
 #
 
-<<<<<<< HEAD
-__version__ = "1.0.1"
-=======
 # Now using Semantic Versioning (https://semver.org/)  MAJOR.MINOR.PATCH
 # MAJOR - Only updated when something huge changes to the project (new decode chain, etc)
 # MINOR - New sonde type support, other fairly big changes that may result in telemetry or config file incompatability issus.
 # PATCH - Small changes, or minor feature additions.
 
 __version__ = "1.0.2"
->>>>>>> 62d04eb4
+
 
 
 # Global Variables
